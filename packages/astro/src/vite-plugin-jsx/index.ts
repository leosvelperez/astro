--- conflicted
+++ resolved
@@ -24,14 +24,9 @@
 // be careful about esbuild not treating h, React, Fragment, etc. as unused.
 const PREVENT_UNUSED_IMPORTS = ';;(React,Fragment,h);';
 
-<<<<<<< HEAD
-// https://github.com/vitejs/vite/discussions/5109#discussioncomment-1450726
-function isSSR(options: undefined | boolean | { ssr?: boolean }): boolean {
-=======
 // This check on a flexible "options" object is needed because Vite uses this flexible argument for ssr.
 // More context: https://github.com/vitejs/vite/discussions/5109#discussioncomment-1450726
-function isSSR(options: undefined | boolean | { ssr: boolean }): boolean {
->>>>>>> 739d3b97
+function isSSR(options: undefined | boolean | { ssr?: boolean }): boolean {
   if (options === undefined) {
     return false;
   }
